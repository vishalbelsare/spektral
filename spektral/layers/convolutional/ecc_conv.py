import warnings

import tensorflow as tf
from tensorflow.keras import backend as K
from tensorflow.keras.layers import Dense

from spektral.layers import ops
from spektral.layers.convolutional.conv import Conv
from spektral.layers.ops import modes


class ECCConv(Conv):
    r"""
<<<<<<< HEAD
    An edge-conditioned convolutional layer (ECC) from the paper

    > [Dynamic Edge-Conditioned Filters in Convolutional Neural Networks on
  Graphs](https://arxiv.org/abs/1704.02901)<br>
    > Martin Simonovsky and Nikos Komodakis

    **Mode**: single, disjoint, batch, mixed.

    **In single, disjoint, and mixed mode, this layer expects a sparse adjacency
    matrix. If a dense adjacency is given as input, it will be automatically
    cast to sparse, which might be expensive.**

    This layer computes:
    $$
        \x_i' = \x_{i} \W_{\textrm{root}} + \sum\limits_{j \in \mathcal{N}(i)}
        \x_{j} \textrm{MLP}(\e_{j \rightarrow i}) + \b
    $$
    where \(\textrm{MLP}\) is a multi-layer perceptron that outputs an
    edge-specific weight as a function of edge attributes.

    **Input**

    - Node features of shape `([batch], n_nodes, n_node_features)`;
    - Binary adjacency matrices of shape `([batch], n_nodes, n_nodes)`;
    - Edge features. In single mode, shape `(num_edges, n_edge_features)`; in
    batch mode, shape `(batch, n_nodes, n_nodes, n_edge_features)`.

    **Output**

    - node features with the same shape of the input, but the last dimension
    changed to `channels`.

    **Arguments**

    - `channels`: integer, number of output channels;
    - `kernel_network`: a list of integers representing the hidden neurons of
    the kernel-generating network;
    - 'root': if False, the layer will not consider the root node for computing
    the message passing (first term in equation above), but only the neighbours.
    - `activation`: activation function;
    - `use_bias`: bool, add a bias vector to the output;
    - `kernel_initializer`: initializer for the weights;
    - `bias_initializer`: initializer for the bias vector;
    - `kernel_regularizer`: regularization applied to the weights;
    - `bias_regularizer`: regularization applied to the bias vector;
    - `activity_regularizer`: regularization applied to the output;
    - `kernel_constraint`: constraint applied to the weights;
    - `bias_constraint`: constraint applied to the bias vector.
=======
      An edge-conditioned convolutional layer (ECC) from the paper

      > [Dynamic Edge-Conditioned Filters in Convolutional Neural Networks on
    Graphs](https://arxiv.org/abs/1704.02901)<br>
      > Martin Simonovsky and Nikos Komodakis

      **Mode**: single, disjoint, batch.

      This layer computes:
      $$
          \x_i' = \x_{i} \W_{\textrm{root}} + \sum\limits_{j \in \mathcal{N}(i)}
          \x_{j} \textrm{MLP}(\e_{j \rightarrow i}) + \b
      $$
      where \(\textrm{MLP}\) is a multi-layer perceptron that outputs an
      edge-specific weight as a function of edge attributes.

      **Note:** In single mode, if the adjacency matrix is dense it will be
      converted to a SparseTensor automatically (which is an expensive operation).

      **Input**

      - Node features of shape `([batch], n_nodes, n_node_features)`;
      - Binary adjacency matrices of shape `([batch], n_nodes, n_nodes)`;
      - Edge features. In single mode, shape `(num_edges, n_edge_features)`; in batch mode, shape
      `(batch, n_nodes, n_nodes, n_edge_features)`.

      **Output**

      - node features with the same shape of the input, but the last dimension
      changed to `channels`.

      **Arguments**

      - `channels`: integer, number of output channels;
      - `kernel_network`: a list of integers representing the hidden neurons of
      the kernel-generating network;
      - 'root': if False, the layer will not consider the root node for computing
      the message passing (first term in equation above), but only the neighbours.
      - `activation`: activation function;
      - `use_bias`: bool, add a bias vector to the output;
      - `kernel_initializer`: initializer for the weights;
      - `bias_initializer`: initializer for the bias vector;
      - `kernel_regularizer`: regularization applied to the weights;
      - `bias_regularizer`: regularization applied to the bias vector;
      - `activity_regularizer`: regularization applied to the output;
      - `kernel_constraint`: constraint applied to the weights;
      - `bias_constraint`: constraint applied to the bias vector.
>>>>>>> 390bbddd

    """

    def __init__(
        self,
        channels,
        kernel_network=None,
        root=True,
        activation=None,
        use_bias=True,
        kernel_initializer="glorot_uniform",
        bias_initializer="zeros",
        kernel_regularizer=None,
        bias_regularizer=None,
        activity_regularizer=None,
        kernel_constraint=None,
        bias_constraint=None,
        **kwargs
    ):
        super().__init__(
            activation=activation,
            use_bias=use_bias,
            kernel_initializer=kernel_initializer,
            bias_initializer=bias_initializer,
            kernel_regularizer=kernel_regularizer,
            bias_regularizer=bias_regularizer,
            activity_regularizer=activity_regularizer,
            kernel_constraint=kernel_constraint,
            bias_constraint=bias_constraint,
            **kwargs
        )
        self.channels = channels
        self.kernel_network = kernel_network
        self.root = root

    def build(self, input_shape):
        F = input_shape[0][-1]
        F_ = self.channels
        self.kernel_network_layers = []
        if self.kernel_network is not None:
            for i, l in enumerate(self.kernel_network):
                self.kernel_network_layers.append(
                    Dense(
                        l,
                        name="FGN_{}".format(i),
                        activation="relu",
                        use_bias=self.use_bias,
                        kernel_initializer=self.kernel_initializer,
                        bias_initializer=self.bias_initializer,
                        kernel_regularizer=self.kernel_regularizer,
                        bias_regularizer=self.bias_regularizer,
                        kernel_constraint=self.kernel_constraint,
                        bias_constraint=self.bias_constraint,
                    )
                )
        self.kernel_network_layers.append(Dense(F_ * F, name="FGN_out"))

        if self.root:
            self.root_kernel = self.add_weight(
                name="root_kernel",
                shape=(F, F_),
                initializer=self.kernel_initializer,
                regularizer=self.kernel_regularizer,
                constraint=self.kernel_constraint,
            )
        else:
            self.root_kernel = None
        if self.use_bias:
            self.bias = self.add_weight(
                name="bias",
                shape=(self.channels,),
                initializer=self.bias_initializer,
                regularizer=self.bias_regularizer,
                constraint=self.bias_constraint,
            )
        else:
            self.bias = None
        self.built = True

    def call(self, inputs):
        x, a, e = inputs

        # Parameters
        N = K.shape(x)[-2]
        F = K.int_shape(x)[-1]
        F_ = self.channels

        # Filter network
        kernel_network = e
        for layer in self.kernel_network_layers:
            kernel_network = layer(kernel_network)

        # Convolution
<<<<<<< HEAD
        mode = ops.autodetect_mode(x, a)
        if mode == modes.BATCH:
            kernel = K.reshape(kernel_network, (-1, N, N, F_, F))
            output = kernel * a[..., None, None]
            output = tf.einsum('abcde,ace->abd', output, x)
        else:
            # Enforce sparse representation
            if not K.is_sparse(a):
                warnings.warn('Casting dense adjacency matrix to SparseTensor.'
                              'This can be an expensive operation. ')
                a = ops.dense_to_sparse(a)

            target_shape = (-1, F, F_)
            if mode == modes.MIXED:
                target_shape = (tf.shape(x)[0], ) + target_shape
            kernel = tf.reshape(kernel_network, target_shape)
            index_i = a.indices[:, 1]
            index_j = a.indices[:, 0]
            messages = tf.gather(x, index_j, axis=-2)
            messages = tf.einsum('...ab,...abc->...ac', messages, kernel)
            output = ops.scatter_sum(messages, index_i, N)
=======
        target_shape = (-1, N, N, F_, F) if mode == modes.BATCH else (N, N, F_, F)
        kernel = K.reshape(kernel_network, target_shape)
        output = kernel * a[..., None, None]
        output = tf.einsum("abicf,aif->abc", output, x)

        if self.root:
            output += ops.dot(x, self.root_kernel)
        if self.use_bias:
            output = K.bias_add(output, self.bias)
        if self.activation is not None:
            output = self.activation(output)

        return output

    def _call_single(self, inputs):
        x, a, e = inputs
        if K.ndim(e) != 2:
            raise ValueError(
                "In single mode, E must have shape " "(n_edges, n_edge_features)."
            )

        # Enforce sparse representation
        if not K.is_sparse(a):
            a = ops.dense_to_sparse(a)

        # Parameters
        N = tf.shape(x)[-2]
        F = K.int_shape(x)[-1]
        F_ = self.channels
>>>>>>> 390bbddd

        if self.root:
            output += K.dot(x, self.root_kernel)
        if self.use_bias:
            output = K.bias_add(output, self.bias)
        if self.activation is not None:
            output = self.activation(output)

        return output

    @property
    def config(self):
        return {
            "channels": self.channels,
            "kernel_network": self.kernel_network,
            "root": self.root,
        }<|MERGE_RESOLUTION|>--- conflicted
+++ resolved
@@ -11,63 +11,17 @@
 
 class ECCConv(Conv):
     r"""
-<<<<<<< HEAD
-    An edge-conditioned convolutional layer (ECC) from the paper
+      An edge-conditioned convolutional layer (ECC) from the paper
 
-    > [Dynamic Edge-Conditioned Filters in Convolutional Neural Networks on
-  Graphs](https://arxiv.org/abs/1704.02901)<br>
-    > Martin Simonovsky and Nikos Komodakis
+      > [Dynamic Edge-Conditioned Filters in Convolutional Neural Networks on
+    Graphs](https://arxiv.org/abs/1704.02901)<br>
+      > Martin Simonovsky and Nikos Komodakis
 
     **Mode**: single, disjoint, batch, mixed.
 
     **In single, disjoint, and mixed mode, this layer expects a sparse adjacency
     matrix. If a dense adjacency is given as input, it will be automatically
     cast to sparse, which might be expensive.**
-
-    This layer computes:
-    $$
-        \x_i' = \x_{i} \W_{\textrm{root}} + \sum\limits_{j \in \mathcal{N}(i)}
-        \x_{j} \textrm{MLP}(\e_{j \rightarrow i}) + \b
-    $$
-    where \(\textrm{MLP}\) is a multi-layer perceptron that outputs an
-    edge-specific weight as a function of edge attributes.
-
-    **Input**
-
-    - Node features of shape `([batch], n_nodes, n_node_features)`;
-    - Binary adjacency matrices of shape `([batch], n_nodes, n_nodes)`;
-    - Edge features. In single mode, shape `(num_edges, n_edge_features)`; in
-    batch mode, shape `(batch, n_nodes, n_nodes, n_edge_features)`.
-
-    **Output**
-
-    - node features with the same shape of the input, but the last dimension
-    changed to `channels`.
-
-    **Arguments**
-
-    - `channels`: integer, number of output channels;
-    - `kernel_network`: a list of integers representing the hidden neurons of
-    the kernel-generating network;
-    - 'root': if False, the layer will not consider the root node for computing
-    the message passing (first term in equation above), but only the neighbours.
-    - `activation`: activation function;
-    - `use_bias`: bool, add a bias vector to the output;
-    - `kernel_initializer`: initializer for the weights;
-    - `bias_initializer`: initializer for the bias vector;
-    - `kernel_regularizer`: regularization applied to the weights;
-    - `bias_regularizer`: regularization applied to the bias vector;
-    - `activity_regularizer`: regularization applied to the output;
-    - `kernel_constraint`: constraint applied to the weights;
-    - `bias_constraint`: constraint applied to the bias vector.
-=======
-      An edge-conditioned convolutional layer (ECC) from the paper
-
-      > [Dynamic Edge-Conditioned Filters in Convolutional Neural Networks on
-    Graphs](https://arxiv.org/abs/1704.02901)<br>
-      > Martin Simonovsky and Nikos Komodakis
-
-      **Mode**: single, disjoint, batch.
 
       This layer computes:
       $$
@@ -77,15 +31,12 @@
       where \(\textrm{MLP}\) is a multi-layer perceptron that outputs an
       edge-specific weight as a function of edge attributes.
 
-      **Note:** In single mode, if the adjacency matrix is dense it will be
-      converted to a SparseTensor automatically (which is an expensive operation).
+    **Input**
 
-      **Input**
-
-      - Node features of shape `([batch], n_nodes, n_node_features)`;
-      - Binary adjacency matrices of shape `([batch], n_nodes, n_nodes)`;
-      - Edge features. In single mode, shape `(num_edges, n_edge_features)`; in batch mode, shape
-      `(batch, n_nodes, n_nodes, n_edge_features)`.
+    - Node features of shape `([batch], n_nodes, n_node_features)`;
+    - Binary adjacency matrices of shape `([batch], n_nodes, n_nodes)`;
+    - Edge features. In single mode, shape `(num_edges, n_edge_features)`; in
+    batch mode, shape `(batch, n_nodes, n_nodes, n_edge_features)`.
 
       **Output**
 
@@ -108,7 +59,6 @@
       - `activity_regularizer`: regularization applied to the output;
       - `kernel_constraint`: constraint applied to the weights;
       - `bias_constraint`: constraint applied to the bias vector.
->>>>>>> 390bbddd
 
     """
 
@@ -202,7 +152,6 @@
             kernel_network = layer(kernel_network)
 
         # Convolution
-<<<<<<< HEAD
         mode = ops.autodetect_mode(x, a)
         if mode == modes.BATCH:
             kernel = K.reshape(kernel_network, (-1, N, N, F_, F))
@@ -224,37 +173,6 @@
             messages = tf.gather(x, index_j, axis=-2)
             messages = tf.einsum('...ab,...abc->...ac', messages, kernel)
             output = ops.scatter_sum(messages, index_i, N)
-=======
-        target_shape = (-1, N, N, F_, F) if mode == modes.BATCH else (N, N, F_, F)
-        kernel = K.reshape(kernel_network, target_shape)
-        output = kernel * a[..., None, None]
-        output = tf.einsum("abicf,aif->abc", output, x)
-
-        if self.root:
-            output += ops.dot(x, self.root_kernel)
-        if self.use_bias:
-            output = K.bias_add(output, self.bias)
-        if self.activation is not None:
-            output = self.activation(output)
-
-        return output
-
-    def _call_single(self, inputs):
-        x, a, e = inputs
-        if K.ndim(e) != 2:
-            raise ValueError(
-                "In single mode, E must have shape " "(n_edges, n_edge_features)."
-            )
-
-        # Enforce sparse representation
-        if not K.is_sparse(a):
-            a = ops.dense_to_sparse(a)
-
-        # Parameters
-        N = tf.shape(x)[-2]
-        F = K.int_shape(x)[-1]
-        F_ = self.channels
->>>>>>> 390bbddd
 
         if self.root:
             output += K.dot(x, self.root_kernel)
