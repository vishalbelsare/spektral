--- conflicted
+++ resolved
@@ -1,7 +1,3 @@
-import numpy as np
-import tensorflow as tf
-from scipy import sparse as sp
-<<<<<<< HEAD
 import numpy as np
 import tensorflow as tf
 from scipy import sparse as sp
@@ -100,102 +96,4 @@
     N = tf.reduce_max(indices) + 1 if N is None else N
     e_x = tf.exp(x - tf.gather(tf.math.unsorted_segment_max(x, indices, N), indices))
     e_x /= tf.gather(tf.math.unsorted_segment_sum(e_x, indices, N) + 1e-9, indices)
-    return e_x
-=======
-from tensorflow.python.ops import gen_sparse_ops
->>>>>>> 20a62a37
-
-
-def sp_matrix_to_sp_tensor(x):
-    """
-    Converts a Scipy sparse matrix to a SparseTensor.
-    :param x: a Scipy sparse matrix.
-    :return: a SparseTensor.
-    """
-    if not hasattr(x, 'tocoo'):
-        try:
-            x = sp.coo_matrix(x)
-        except:
-            raise TypeError('x must be convertible to scipy.coo_matrix')
-    else:
-        x = x.tocoo()
-    out = tf.SparseTensor(
-        indices=np.array([x.row, x.col]).T,
-        values=x.data,
-        dense_shape=x.shape
-    )
-    return tf.sparse.reorder(out)
-
-
-def sp_batch_to_sp_tensor(a_list):
-    """
-    Converts a list of Scipy sparse matrices to a rank 3 SparseTensor.
-    :param a_list: list of Scipy sparse matrices with the same shape.
-    :return: SparseTensor of rank 3.
-    """
-    tensor_data = []
-    for i, a in enumerate(a_list):
-        values = a.tocoo().data
-        row = a.row
-        col = a.col
-        batch = np.ones_like(col) * i
-        tensor_data.append((values, batch, row, col))
-    tensor_data = list(map(np.concatenate, zip(*tensor_data)))
-
-    out = tf.SparseTensor(
-        indices=np.array(tensor_data[1:]).T,
-        values=tensor_data[0],
-        dense_shape=(len(a_list), ) + a_list[0].shape
-    )
-
-    return out
-
-
-def dense_to_sparse(x):
-    """
-    Converts a Tensor to a SparseTensor.
-    :param x: a Tensor.
-    :return: a SparseTensor.
-    """
-    indices = tf.where(tf.not_equal(x, 0))
-    values = tf.gather_nd(x, indices)
-    shape = tf.shape(x, out_type=tf.int64)
-    return tf.SparseTensor(indices, values, shape)
-
-
-def sparse_add_self_loops(indices, N=None):
-    """
-    Given the indices of a square SparseTensor, adds the diagonal entries (i, i)
-    and returns the reordered indices.
-    :param indices: Tensor of rank 2, the indices to a SparseTensor.
-    :param N: the size of the N x N SparseTensor indexed by the indices. If `None`,
-    N is calculated as the maximum entry in the indices plus 1.
-    :return: Tensor of rank 2, the indices to a SparseTensor.
-    """
-    N = tf.reduce_max(indices) + 1 if N is None else N
-    row, col = indices[..., 0], indices[..., 1]
-    mask = tf.ensure_shape(row != col, row.shape)
-    sl_indices = tf.range(N, dtype=row.dtype)[:, None]
-    sl_indices = tf.repeat(sl_indices, 2, -1)
-    indices = tf.concat((indices[mask], sl_indices), 0)
-    dummy_values = tf.ones_like(indices[:, 0])
-    indices, _ = gen_sparse_ops.sparse_reorder(indices, dummy_values, (N, N))
-    return indices
-
-
-def unsorted_segment_softmax(x, indices, N=None):
-    """
-    Applies softmax along the segments of a Tensor. This operator is similar
-    to the tf.math.segment_* operators, which apply a certain reduction to the
-    segments. In this case, the output tensor is not reduced and maintains the
-    same shape as the input.
-    :param x: a Tensor. The softmax is applied along the first dimension.
-    :param indices: a Tensor, indices to the segments.
-    :param N: the number of unique segments in the indices. If `None`, N is
-    calculated as the maximum entry in the indices plus 1.
-    :return: a Tensor with the same shape as the input.
-    """
-    N = tf.reduce_max(indices) + 1 if N is None else N
-    e_x = tf.exp(x - tf.gather(tf.math.unsorted_segment_max(x, indices, N), indices))
-    e_x /= tf.gather(tf.math.unsorted_segment_sum(e_x, indices, N) + 1e-9, indices)
     return e_x